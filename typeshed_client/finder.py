"""This module is responsible for finding stub files."""

import ast
import json
import os
import subprocess
import sys
from collections.abc import Generator, Iterable, Sequence
from functools import lru_cache
from pathlib import Path
from typing import TYPE_CHECKING, NamedTuple, NewType, Optional, Union

import importlib_resources
from typing_extensions import deprecated

PythonVersion = tuple[int, int]
ModulePath = NewType("ModulePath", tuple[str, ...])

_INIT_NAMES = ("__init__.pyi", "__init__.py")
_EXTENSIONS = (".pyi", ".py")


if TYPE_CHECKING:
    _DirEntry = os.DirEntry[str]
else:
    _DirEntry = os.DirEntry


class SearchContext(NamedTuple):
    typeshed: Path
    search_path: Sequence[Path]
    version: PythonVersion
    platform: str
    raise_on_warnings: bool = False
    allow_py_files: bool = False

    def is_python2(self) -> bool:
        return self.version[0] == 2


def get_search_context(
    *,
    typeshed: Optional[Path] = None,
    search_path: Optional[Sequence[Path]] = None,
    python_executable: Optional[str] = None,
    version: Optional[PythonVersion] = None,
    platform: str = sys.platform,
    raise_on_warnings: bool = False,
    allow_py_files: bool = False,
) -> SearchContext:
    """Return a context for finding stubs. This context can be passed to other
    functions in this file.

    Arguments:
    - typeshed: Path to typeshed. If this is not given, typeshed_client's own
      bundled copy of typeshed is used.
    - search_path: Sequence of directories in which to search for stubs. If this
      is not given, ``sys.path`` is used.
    - python_executable: Path to a Python executable that should be used to
      find the search_path. The default is to use ``sys.executable``.
    - version: Version of Python to use, as a two-tuple like (3, 9).
    - platform: Value to use for sys.platform in stubs, defaulting to the current
      process's value.
    - raise_on_warnings: Raise an error for any warnings encountered by the parser.
    - allow_py_files: Search for names in .py files on the path.

    """
    if version is None:
        version = sys.version_info[:2]
    if search_path is None:
        if python_executable is None:
            python_executable = sys.executable
        raw_path = subprocess.check_output(
            [python_executable, "-c", "import sys, json; print(json.dumps(sys.path))"]
        )
        search_path = [Path(path) for path in json.loads(raw_path) if path]
    else:
        if python_executable is not None:
            raise ValueError("python_executable is ignored if search_path is given")
    if typeshed is None:
        typeshed = find_typeshed()
    return SearchContext(
        typeshed=typeshed,
        search_path=search_path,
        version=version,
        platform=platform,
        raise_on_warnings=raise_on_warnings,
        allow_py_files=allow_py_files,
    )


def get_stub_file(
    module_name: str, *, search_context: Optional[SearchContext] = None
) -> Optional[Path]:
    """Return the path to the stub file for this module, if any."""
    if search_context is None:
        search_context = get_search_context()
    return get_stub_file_name(ModulePath(tuple(module_name.split("."))), search_context)


def get_stub_ast(
    module_name: str, *, search_context: Optional[SearchContext] = None
) -> Optional[ast.Module]:
    """Return the AST for the stub for the given module name."""
    path = get_stub_file(module_name, search_context=search_context)
    if path is None:
        return None
    return parse_stub_file(path)


def get_all_stub_files(
    search_context: Optional[SearchContext] = None,
) -> Iterable[tuple[str, Path]]:
    """Return paths to all stub files for a given Python version.

    Return pairs of (module name, module path).

    """
    if search_context is None:
        search_context = get_search_context()

    seen: set[str] = set()
    # third-party packages
    for stub_packages in (True, False):
        for search_path_entry in search_context.search_path:
            if not safe_exists(search_path_entry):
                continue
            for directory in safe_scandir(search_path_entry):
                if not safe_is_dir(directory):
                    continue
                condition = (
                    directory.name.endswith("-stubs")
                    if stub_packages
                    else directory.name.isidentifier()
                )
                if not condition:
                    continue
                seen = yield from _get_all_stub_files_from_directory(
                    directory, search_path_entry, seen
                )

    # typeshed
    versions = get_typeshed_versions(search_context.typeshed)
    typeshed_dirs = [search_context.typeshed]
    if search_context.is_python2():
        typeshed_dirs.insert(0, search_context.typeshed / "@python2")

    for typeshed_dir in typeshed_dirs:
        for entry in safe_scandir(typeshed_dir):
            if safe_is_dir(entry) and entry.name.isidentifier():
                module_name = entry.name
            elif safe_is_file(entry) and entry.name.endswith(".pyi"):
                module_name = entry.name[: -len(".pyi")]
            else:
                continue
            version = versions[module_name]
            if search_context.version < version.min:
                continue
            if version.max is not None and search_context.version > version.max:
                continue
            if (
                search_context.is_python2()
                and typeshed_dir.name != "@python2"
                and version.in_python2
            ):
                continue
            if safe_is_dir(entry):
                seen = yield from _get_all_stub_files_from_directory(
                    entry, typeshed_dir, seen
                )
            else:
                path = Path(entry)
                module_name = _path_to_module(path.relative_to(typeshed_dir))
                if module_name in seen:
                    continue
                yield (module_name, path)
                seen.add(module_name)


def _get_all_stub_files_from_directory(
    directory: _DirEntry, root_directory: Path, seen: set[str]
) -> Generator[tuple[str, Path], None, set[str]]:
    new_seen = set(seen)
    to_do: list[os.PathLike[str]] = [directory]
    while to_do:
        current_dir = to_do.pop()
        for dir_entry in safe_scandir(current_dir):
            if safe_is_dir(dir_entry):
                if not dir_entry.name.isidentifier():
                    continue
                path = Path(dir_entry)
                if any(safe_is_file(path / init) for init in _INIT_NAMES):
                    to_do.append(path)
            elif safe_is_file(dir_entry):
                path = Path(dir_entry)
                if path.suffix != ".pyi":
                    continue
                module_name = _path_to_module(path.relative_to(root_directory))
                if module_name in new_seen:
                    continue
                yield (module_name, path)
                new_seen.add(module_name)
    return new_seen


@lru_cache
@deprecated(
    "This function is not useful with the current layout of typeshed. "
    "It may be removed from a future version of typeshed-client."
)
def get_search_path(typeshed_dir: Path, pyversion: tuple[int, int]) -> tuple[Path, ...]:
    # mirrors default_lib_path in mypy/build.py
    path: list[Path] = []

    versions = [
        f"{pyversion[0]}.{minor}" for minor in reversed(range(pyversion[1] + 1))
    ]
    # E.g. for Python 3.2, try 3.2/, 3.1/, 3.0/, 3/, 2and3/.
    for version in [*versions, str(pyversion[0]), "2and3"]:
        for lib_type in ("stdlib", "third_party"):
            stubdir = typeshed_dir / lib_type / version
            if safe_is_dir(stubdir):
                path.append(stubdir)
    return tuple(path)


def safe_exists(path: Path) -> bool:
    """Return whether a path exists, assuming it doesn't if we get an error."""
    try:
        return path.exists()
    except OSError:
        return False


def safe_is_dir(path: Union[Path, _DirEntry]) -> bool:
    """Return whether a path is a directory, assuming it isn't if we get an error."""
    try:
        return path.is_dir()
    except OSError:
        return False


def safe_is_file(path: Union[Path, _DirEntry]) -> bool:
    """Return whether a path is a file, assuming it isn't if we get an error."""
    try:
        return path.is_file()
    except OSError:
        return False


def safe_scandir(path: "os.PathLike[str]") -> Iterable[_DirEntry]:
    """Return an iterator over the entries in a directory, or no entries if we get an error."""
    try:
        with os.scandir(path) as sd:
            yield from sd
    except OSError:
        pass


def get_stub_file_name(
    module_name: ModulePath, search_context: SearchContext
) -> Optional[Path]:
    # https://typing.python.org/en/latest/spec/distributing.html#import-resolution-ordering
    # typeshed_client doesn't support 1 (MYPYPATH equivalent) and 2 (user code)
    top_level_name, *rest = module_name
    rest_module_path = ModulePath(tuple(rest))

    # 3. typeshed
    stub = _find_stub_in_typeshed(module_name, search_context)
    if stub is not None:
        return stub

    # 4. stub packages
    stubs_package = f"{top_level_name}-stubs"
    for path in search_context.search_path:
        stubdir = path / stubs_package
        if safe_exists(stubdir):
            stub = _find_file_in_dir(stubdir, rest_module_path, "pyi")
            if stub is not None:
                return stub

    # 5. stubs or .py files in normal packages
    for path in search_context.search_path:
        stubdir = path / top_level_name
        if safe_exists(stubdir):
            stub = _find_file_in_dir(stubdir, rest_module_path, "pyi")
            if stub is not None:
                return stub
            if search_context.allow_py_files:
                py_file = _find_file_in_dir(stubdir, rest_module_path, "py")
                if py_file is not None:
                    return py_file

    return None


def _find_stub_in_typeshed(
    module_name: ModulePath, search_context: SearchContext
) -> Optional[Path]:
    versions = get_typeshed_versions(search_context.typeshed)
    top_level_name = module_name[0]
    if top_level_name not in versions:
        return None
    version = versions[top_level_name]
    if search_context.version < version.min:
        return None
    if version.max is not None and search_context.version > version.max:
        return None

    if search_context.version[0] == 2:
        python2_dir = search_context.typeshed / "@python2"
        stub = _find_file_in_dir(python2_dir, module_name, "pyi")
        if stub is not None or version.in_python2:
            return stub

    return _find_file_in_dir(search_context.typeshed, module_name, "pyi")


class _VersionData(NamedTuple):
    min: PythonVersion
    max: Optional[PythonVersion]
    # whether it is present in @python2
    in_python2: bool


@lru_cache
def get_typeshed_versions(typeshed: Path) -> dict[str, _VersionData]:
    versions = {}
    try:
        python2_files = set(os.listdir(typeshed / "@python2"))
    except FileNotFoundError:
        python2_files = set()
    with (typeshed / "VERSIONS").open() as f:
        for line in f:
            line = line.split("#")[0].strip()
            if not line:
                continue
            module, version = line.split(": ")
            if "-" in version:
                min_version_str, max_version_str = version.split("-")
            else:
                min_version_str = version
                max_version_str = None
            max_version = _parse_version(max_version_str) if max_version_str else None
            min_version = _parse_version(min_version_str)
            python2_only = module in python2_files or module + ".pyi" in python2_files
            versions[module] = _VersionData(min_version, max_version, python2_only)
    return versions


def _parse_version(version: str) -> PythonVersion:
    major, minor = version.split(".")
    return (int(major), int(minor))


def _find_file_in_dir(
    stubdir: Path, module: ModulePath, extension: str
) -> Optional[Path]:
    if not module:
        init_name = stubdir / f"__init__.{extension}"
        if safe_exists(init_name):
            return init_name
        return None
    if len(module) == 1:
        stub_name = stubdir / f"{module[0]}.{extension}"
        if safe_exists(stub_name):
            return stub_name
    next_name, *rest = module
    next_dir = stubdir / next_name
    if safe_exists(next_dir):
        return _find_file_in_dir(next_dir, ModulePath(tuple(rest)), extension)
    return None


def find_typeshed() -> Path:
    return importlib_resources.files("typeshed_client") / "typeshed"


<<<<<<< HEAD
def parse_stub_file(path: Path) -> ast.AST:
    text = path.read_text(encoding="utf-8")
=======
def parse_stub_file(path: Path) -> ast.Module:
    text = path.read_text()
>>>>>>> ecfb999e
    return ast.parse(text, filename=str(path))


def _path_to_module(path: Path) -> str:
    """Returns the module name corresponding to a file path."""
    parts = path.parts
    if parts[-1] in _INIT_NAMES:
        parts = parts[:-1]
    for suffix in _EXTENSIONS:
        if parts[-1].endswith(suffix):
            parts = (*parts[:-1], parts[-1][: -len(suffix)])
            break
    return ".".join(parts).replace("-stubs", "")<|MERGE_RESOLUTION|>--- conflicted
+++ resolved
@@ -376,13 +376,8 @@
     return importlib_resources.files("typeshed_client") / "typeshed"
 
 
-<<<<<<< HEAD
-def parse_stub_file(path: Path) -> ast.AST:
+def parse_stub_file(path: Path) -> ast.Module:
     text = path.read_text(encoding="utf-8")
-=======
-def parse_stub_file(path: Path) -> ast.Module:
-    text = path.read_text()
->>>>>>> ecfb999e
     return ast.parse(text, filename=str(path))
 
 
