This project provides a way to retrieve information from
`typeshed <https://www.github.com/python/typeshed>`_ and from
`PEP 561 <https://www.python.org/dev/peps/pep-0561/>`_ stub packages.

Example use cases:

- Find the path to the stub file for a particular module.
- Find the names defined in a stub.
- Find the AST node that defines a particular name in a stub.

Projects for which ``typeshed_client`` could be useful include:

- Static analyzers that want to access typeshed annotations.
- Tools that check stubs for correctness.
- Tools that use typeshed for runtime introspection.

Installation
------------

``typeshed_client`` works on all supported versions of Python. To install it, run
``python3 -m pip install typeshed_client``.

Finding stubs
-------------

The `typeshed_client.finder` module provides functions for finding stub files
given a module name.

Functions provided:

- ``get_search_context(*, typeshed: Optional[Path] = None,
  search_path: Optional[Sequence[Path]] = None, python_executable: Optional[str] = None,
  version: Optional[PythonVersion] = None, platform: str = sys.platform) -> SearchContext``:
  Returns a ``SearchContext``
- ``typeshed_client.get_stub_file(module_name: str, *,
  search_context: Optional[SearchContext] = None) -> Optional[Path]``: Returns
  the path to a module's stub in typeshed. For example,
  ``get_stub_file('typing', search_context=get_search_context(version=(2, 7)))`` may return
  ``Path('/path/to/typeshed/stdlib/@python2/typing.pyi')``. If there is no stub for the
  module, returns None.
- ``typeshed_client.get_stub_ast`` has the same interface, but returns an AST
  object (parsed using the standard library ``ast`` module).

Collecting names from stubs
---------------------------

``typeshed_client.parser`` collects the names defined in a stub. It provides:

- ``typeshed_client.get_stub_names(module_name: str, *,
  search_context: Optional[SearchContext] = None) -> Optional[NameDict]`` collects the names
  defined in a module, using the given Python version and platform. It
  returns a ``NameDict``, a dictionary mapping object names defined in the module
  to ``NameInfo`` records.
- ``typeshed_client.NameInfo`` is a namedtuple defined as:

  .. code-block:: python

      class NameInfo(NamedTuple):
        name: str
        is_exported: bool
        ast: Union[ast3.AST, ImportedName, OverloadedName]
        child_nodes: Optional[NameDict] = None

  ``name`` is the object's name. ``is_exported`` indicates whether the name is a
  part of the stub's public interface. ``ast`` is the AST node defining the name,
  or a different structure if the name is imported from another module or is
  overloaded. For classes, ``child_nodes`` is a dictionary containing the names
  defined within the class.

Resolving names to their definitions
------------------------------------

The third component of this package, ``typeshed_client.resolver``, maps names to
their definitions, even if those names are defined in other stubs.

To use the resolver, you need to instantiate the ``typeshed_client.Resolver``
class. For example, given a ``resolver = typeshed_client.Resolver()``, you can
call ``resolver.get_fully_qualified_name('collections.Set')`` to retrieve the
``NameInfo`` containing the AST node defining ``collections.Set`` in typeshed.

Changelog
---------

<<<<<<< HEAD
Unreleased

- Fix warnings due to use of deprecated AST classes
=======
Version 2.5.1 (February 25, 2024)

- Fix packaging metadata that still incorrectly declared support for Python 3.7
>>>>>>> e5f292fd

Version 2.5.0 (February 25, 2024)

- Update bundled typeshed
- Drop support for Python 3.7
- ``typeshed_client.finder.get_search_path()`` is now deprecated, as it is no longer useful

Version 2.4.0 (September 29, 2023)

- Update bundled typeshed
- Declare support for Python 3.12

Version 2.3.0 (April 30, 2023)

- Update bundled typeshed
- Support ``__all__.append`` and ``__all__.extend``

Version 2.2.0 (January 24, 2023)

- Update bundled typeshed
- Fix crash on stubs that use ``if MYPY``
- Fix incorrect handling of ``import *`` in stubs
- Drop support for Python 3.6 (thanks to Alex Waygood)

Version 2.1.0 (November 5, 2022)

- Update bundled typeshed
- Declare support for Python 3.11
- Add ``typeshed_client.resolver.Module.get_dunder_all`` to get the contents of ``__all__``
- Add support for ``__all__ +=`` syntax
- Type check the code using mypy (thanks to Nicolas)

Version 2.0.5 (April 17, 2022)

- Update bundled typeshed

Version 2.0.4 (March 10, 2022)

- Update bundled typeshed

Version 2.0.3 (February 2, 2022)

- Update bundled typeshed

Version 2.0.2 (January 28, 2022)

- Update bundled typeshed

Version 2.0.1 (January 14, 2022)

- Update bundled typeshed

Version 2.0.0 (December 22, 2021)

- Breaking change: Use `ast` instead of `typed_ast` for parsing

Version 1.2.3 (December 12, 2021)

- Update bundled typeshed
- Remove noisy warning if a name is imported multiple times
- Fix `get_all_stub_files()` in Python 3 for modules that also exist in Python 2

Version 1.2.2 (December 9, 2021)

- Further fix relative import resolution

Version 1.2.1 (December 9, 2021)

- Fix bug with resolution of relative imports
- Update bundled typeshed

Version 1.2.0 (December 6, 2021)

- Support overloaded methods
- Update bundled typeshed

Version 1.1.4 (December 6, 2021)

- Updated bundled typeshed

Version 1.1.3 (November 14, 2021)

- Update bundled typeshed
- Declare support for Python 3.10
- Fix undeclared dependency on ``mypy_extensions``

Version 1.1.2 (November 5, 2021)

- Update bundled typeshed

Version 1.1.1 (July 31, 2021)

- Update bundled typeshed
- Improve error message when encountering a duplicate name

Version 1.1.0 (June 24, 2021)

- Update bundled typeshed
- Handle missing `@python2` directory
- Allow comments in VERSIONS file

Version 1.0.2 (May 5, 2021)

- Handle version ranges in typeshed VERSIONS file
- Update bundled typeshed

Version 1.0.1 (April 24, 2021)

- Update bundled typeshed

Version 1.0.0 (April 11, 2021)

- Improve docstrings

Version 1.0.0rc1 (April 11, 2021)

- Support new typeshed layout
- Support PEP 561 packages
- Bundle typeshed directly instead of relying on mypy

Version 0.4 (December 2, 2019)

- Performance improvement
- Code quality improvements

Version 0.3 (November 23, 2019)

- Update location of typeshed for newer mypy versions

Version 0.2 (May 25, 2017)

- Support using a custom typeshed directory
- Add ``get_all_stub_files()``
- Handle ``from module import *``
- Bug fixes

Version 0.1 (May 4, 2017)

- Initial release<|MERGE_RESOLUTION|>--- conflicted
+++ resolved
@@ -81,15 +81,13 @@
 Changelog
 ---------
 
-<<<<<<< HEAD
 Unreleased
 
 - Fix warnings due to use of deprecated AST classes
-=======
+
 Version 2.5.1 (February 25, 2024)
 
 - Fix packaging metadata that still incorrectly declared support for Python 3.7
->>>>>>> e5f292fd
 
 Version 2.5.0 (February 25, 2024)
 
