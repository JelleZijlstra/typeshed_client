This project provides a way to retrieve information from
`typeshed <https://www.github.com/python/typeshed>`_ and from
`PEP 561 <https://www.python.org/dev/peps/pep-0561/>`_ stub packages.

Example use cases:

- Find the path to the stub file for a particular module.
- Find the names defined in a stub.
- Find the AST node that defines a particular name in a stub.

Projects for which ``typeshed_client`` could be useful include:

- Static analyzers that want to access typeshed annotations.
- Tools that check stubs for correctness.
- Tools that use typeshed for runtime introspection.

Installation
------------

``typeshed_client`` works on Python 3.7 and higher. To install it, run
``python3 -m pip install typeshed_client``.

Finding stubs
-------------

The `typeshed_client.finder` module provides functions for finding stub files
given a module name.

Functions provided:

- ``get_search_context(*, typeshed: Optional[Path] = None,
  search_path: Optional[Sequence[Path]] = None, python_executable: Optional[str] = None,
  version: Optional[PythonVersion] = None, platform: str = sys.platform) -> SearchContext``:
  Returns a ``SearchContext``
- ``typeshed_client.get_stub_file(module_name: str, *,
  search_context: Optional[SearchContext] = None) -> Optional[Path]``: Returns
  the path to a module's stub in typeshed. For example,
  ``get_stub_file('typing', search_context=get_search_context(version=(2, 7)))`` may return
  ``Path('/path/to/typeshed/stdlib/@python2/typing.pyi')``. If there is no stub for the
  module, returns None.
- ``typeshed_client.get_stub_ast`` has the same interface, but returns an AST
  object (parsed using the standard library ``ast`` module).

Collecting names from stubs
---------------------------

``typeshed_client.parser`` collects the names defined in a stub. It provides:

- ``typeshed_client.get_stub_names(module_name: str, *,
  search_context: Optional[SearchContext] = None) -> Optional[NameDict]`` collects the names
  defined in a module, using the given Python version and platform. It
  returns a ``NameDict``, a dictionary mapping object names defined in the module
  to ``NameInfo`` records.
- ``typeshed_client.NameInfo`` is a namedtuple defined as:

  .. code-block:: python

      class NameInfo(NamedTuple):
        name: str
        is_exported: bool
        ast: Union[ast3.AST, ImportedName, OverloadedName]
        child_nodes: Optional[NameDict] = None

  ``name`` is the object's name. ``is_exported`` indicates whether the name is a
  part of the stub's public interface. ``ast`` is the AST node defining the name,
  or a different structure if the name is imported from another module or is
  overloaded. For classes, ``child_nodes`` is a dictionary containing the names
  defined within the class.

Resolving names to their definitions
------------------------------------

The third component of this package, ``typeshed_client.resolver``, maps names to
their definitions, even if those names are defined in other stubs.

To use the resolver, you need to instantiate the ``typeshed_client.Resolver``
class. For example, given a ``resolver = typeshed_client.Resolver()``, you can
call ``resolver.get_fully_qualified_name('collections.Set')`` to retrieve the
``NameInfo`` containing the AST node defining ``collections.Set`` in typeshed.

Changelog
---------

Unreleased

<<<<<<< HEAD
- Fix incorrect handling of ``import *`` in stubs
- Drop support for Python 3.6 (thanks to Alex Waygood)
=======
- Fix crash on stubs that use ``if MYPY``
- Drop support for Python 3.6
>>>>>>> a600664e

Version 2.1.0 (November 5, 2022)

- Update bundled typeshed
- Declare support for Python 3.11
- Add ``typeshed_client.resolver.Module.get_dunder_all`` to get the contents of ``__all__``
- Add support for ``__all__ +=`` syntax
- Type check the code using mypy (thanks to Nicolas)

Version 2.0.5 (April 17, 2022)

- Update bundled typeshed

Version 2.0.4 (March 10, 2022)

- Update bundled typeshed

Version 2.0.3 (February 2, 2022)

- Update bundled typeshed

Version 2.0.2 (January 28, 2022)

- Update bundled typeshed

Version 2.0.1 (January 14, 2022)

- Update bundled typeshed

Version 2.0.0 (December 22, 2021)

- Breaking change: Use `ast` instead of `typed_ast` for parsing

Version 1.2.3 (December 12, 2021)

- Update bundled typeshed
- Remove noisy warning if a name is imported multiple times
- Fix `get_all_stub_files()` in Python 3 for modules that also exist in Python 2

Version 1.2.2 (December 9, 2021)

- Further fix relative import resolution

Version 1.2.1 (December 9, 2021)

- Fix bug with resolution of relative imports
- Update bundled typeshed

Version 1.2.0 (December 6, 2021)

- Support overloaded methods
- Update bundled typeshed

Version 1.1.4 (December 6, 2021)

- Updated bundled typeshed

Version 1.1.3 (November 14, 2021)

- Update bundled typeshed
- Declare support for Python 3.10
- Fix undeclared dependency on ``mypy_extensions``

Version 1.1.2 (November 5, 2021)

- Update bundled typeshed

Version 1.1.1 (July 31, 2021)

- Update bundled typeshed
- Improve error message when encountering a duplicate name

Version 1.1.0 (June 24, 2021)

- Update bundled typeshed
- Handle missing `@python2` directory
- Allow comments in VERSIONS file

Version 1.0.2 (May 5, 2021)

- Handle version ranges in typeshed VERSIONS file
- Update bundled typeshed

Version 1.0.1 (April 24, 2021)

- Update bundled typeshed

Version 1.0.0 (April 11, 2021)

- Improve docstrings

Version 1.0.0rc1 (April 11, 2021)

- Support new typeshed layout
- Support PEP 561 packages
- Bundle typeshed directly instead of relying on mypy

Version 0.4 (December 2, 2019)

- Performance improvement
- Code quality improvements

Version 0.3 (November 23, 2019)

- Update location of typeshed for newer mypy versions

Version 0.2 (May 25, 2017)

- Support using a custom typeshed directory
- Add ``get_all_stub_files()``
- Handle ``from module import *``
- Bug fixes

Version 0.1 (May 4, 2017)

- Initial release<|MERGE_RESOLUTION|>--- conflicted
+++ resolved
@@ -83,13 +83,9 @@
 
 Unreleased
 
-<<<<<<< HEAD
+- Fix crash on stubs that use ``if MYPY``
 - Fix incorrect handling of ``import *`` in stubs
 - Drop support for Python 3.6 (thanks to Alex Waygood)
-=======
-- Fix crash on stubs that use ``if MYPY``
-- Drop support for Python 3.6
->>>>>>> a600664e
 
 Version 2.1.0 (November 5, 2022)
 
